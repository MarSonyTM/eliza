--- conflicted
+++ resolved
@@ -52,12 +52,9 @@
         "@elizaos/plugin-multiversx": "workspace:*",
         "@elizaos/plugin-near": "workspace:*",
         "@elizaos/plugin-zksync-era": "workspace:*",
-<<<<<<< HEAD
         "@elizaos/plugin-twitter": "workspace:*",
-=======
         "@elizaos/plugin-cronoszkevm": "workspace:*",
         "@elizaos/plugin-3d-generation": "workspace:*",
->>>>>>> 8d7f67d2
         "readline": "1.3.0",
         "ws": "8.18.0",
         "yargs": "17.7.2"
