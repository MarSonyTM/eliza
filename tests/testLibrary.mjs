import { spawn } from "node:child_process";
import { stringToUuid } from "../packages/core/dist/index.js";
import path from "path";

export const DEFAULT_CHARACTER = "trump";
export const DEFAULT_AGENT_ID = stringToUuid(DEFAULT_CHARACTER ?? uuidv4());

function projectRoot() {
    return path.join(import.meta.dirname, "..");
    // return "/Users/piotr/Documents/GitHub/Sifchain/eliza"
}

function log(message) {
    console.log(message);
}

function logError(error) {
    log("ERROR: " + error.message);
    log(error); // Print stack trace
}

async function runProcess(command, args = [], directory = projectRoot()) {
    try {
        throw new Exception("Not implemented yet"); // TODO
        // const result = await $`cd ${directory} && ${command} ${args}`;
        return result.stdout.trim();
    } catch (error) {
        throw new Error(`Command failed: ${error.message}`);
    }
}

async function installProjectDependencies() {
    log("Installing dependencies...");
    return await runProcess("pnpm", ["install", "-r"]);
}

async function buildProject() {
    log("Building project...");
    return await runProcess("pnpm", ["build"]);
}

async function writeEnvFile(entries) {
    const envContent = Object.entries(entries)
        .map(([key, value]) => `${key}=${value}`)
        .join("\n");
    await fs.writeFile(".env", envContent);
}

async function startAgent(character = DEFAULT_CHARACTER) {
    log(`Starting agent for character: ${character}`);
    const proc = spawn(
        "node",
        [
            "--loader",
            "ts-node/esm",
            "src/index.ts",
            "--isRoot",
            `--character=characters/${character}.character.json`,
            "--non-interactive",
        ],
        {
            cwd: path.join(projectRoot(), "agent"),
            shell: false,
            stdio: "inherit",
        }
    );
    const startTime = Date.now();
    while (true) {
        try {
            const response = await fetch("http://127.0.0.1:3000/", {
                method: "GET",
            });
            if (response.ok) break;
        } catch (error) {}
        if (Date.now() - startTime > 120000) {
            throw new Error("Timeout waiting for process to start");
        } else {
            await sleep(1000);
        }
    }
    await sleep(1000);
    return proc;
}

async function stopAgent(proc) {
    log("Stopping agent..." + JSON.stringify(proc.pid));
    proc.kill();
    const startTime = Date.now();
    while (true) {
        if (proc.killed) break;
        if (Date.now() - startTime > 60000) {
            throw new Error("Timeout waiting for the process to terminate");
        }
        await sleep(1000);
    }
    await sleep(1000);
}

async function sleep(ms) {
    await new Promise((resolve) => setTimeout(resolve, ms));
}

async function sendPostRequest(url, method, payload) {
    try {
        const response = await fetch(url, {
            method: method,
            headers: { "Content-Type": "application/json" },
            body: JSON.stringify(payload),
        });
        if (!response.ok)
            throw new Error(`HTTP error! status: ${response.status}`);
        const data = await response.json();
        return data;
    } catch (error) {
        throw new Error(`Failed to send message: ${error.message}`);
    }
}

async function send(message) {
    const url = `http://127.0.0.1:3000/${DEFAULT_AGENT_ID}/message`;
    return await sendPostRequest(url, "POST", {
        text: message,
        userId: "user",
        userName: "User",
    });
}

async function runIntegrationTest(fn) {
    log(fn);
    const skip = fn.hasOwnProperty("skipIf") ? fn.skipIf : false;
    if (skip) {
        log(fn.description ? `Skipping test ${fn.description}...` : "Skipping test...");
    } else {
        log(fn.description ? `Running test ${fn.description}...` : "Running test...");
        const proc = await startAgent();
        try {
            await fn();
            log(fn.description ? `✓ Test ${fn.description} passed` : "✓ Test passed");
        } catch (error) {
            log(fn.description ? `✗ Test ${fn.description} failed` : "✗ Test failed");
            logError(error);
        } finally {
            await stopAgent(proc);
        }
    }
}

export {
    projectRoot,
    runProcess,
    installProjectDependencies,
    buildProject,
    writeEnvFile,
    startAgent,
    stopAgent,
    send,
    runIntegrationTest,
    log,
    logError,
<<<<<<< HEAD
    sleep
}
=======
};
>>>>>>> 0e74e13c
<|MERGE_RESOLUTION|>--- conflicted
+++ resolved
@@ -129,15 +129,31 @@
     log(fn);
     const skip = fn.hasOwnProperty("skipIf") ? fn.skipIf : false;
     if (skip) {
-        log(fn.description ? `Skipping test ${fn.description}...` : "Skipping test...");
+        log(
+            fn.description
+                ? `Skipping test ${fn.description}...`
+                : "Skipping test..."
+        );
     } else {
-        log(fn.description ? `Running test ${fn.description}...` : "Running test...");
+        log(
+            fn.description
+                ? `Running test ${fn.description}...`
+                : "Running test..."
+        );
         const proc = await startAgent();
         try {
             await fn();
-            log(fn.description ? `✓ Test ${fn.description} passed` : "✓ Test passed");
+            log(
+                fn.description
+                    ? `✓ Test ${fn.description} passed`
+                    : "✓ Test passed"
+            );
         } catch (error) {
-            log(fn.description ? `✗ Test ${fn.description} failed` : "✗ Test failed");
+            log(
+                fn.description
+                    ? `✗ Test ${fn.description} failed`
+                    : "✗ Test failed"
+            );
             logError(error);
         } finally {
             await stopAgent(proc);
@@ -157,9 +173,5 @@
     runIntegrationTest,
     log,
     logError,
-<<<<<<< HEAD
-    sleep
-}
-=======
-};
->>>>>>> 0e74e13c
+    sleep,
+};